--- conflicted
+++ resolved
@@ -231,58 +231,28 @@
 			return;
 		}
 		let icon: ThemeIcon;
-<<<<<<< HEAD
+		let autoRun = false;
 		if (this.state.actions.allAIFixes) {
 			icon = Codicon.sparkleFilled;
 			if (this.state.actions.validActions.length === 1) {
 				if (this.state.actions.validActions[0].action.command?.id === `inlineChat.start`) {
 					const keybinding = this._keybindingService.lookupKeybinding('inlineChat.start')?.getLabel() ?? undefined;
 					this.title = keybinding ? nls.localize('codeActionStartInlineChatWithKb', 'Start Inline Chat ({0})', keybinding) : nls.localize('codeActionStartInlineChat', 'Start Inline Chat',);
-=======
-		let autoRun = false;
-		const option = this._editor.getOption(EditorOption.lightbulb).experimental.showAiIcon;
-		if (option === ShowAiIconMode.On || option === ShowAiIconMode.OnCode) {
-			if (option === ShowAiIconMode.On && this.state.actions.allAIFixes) {
-				icon = Codicon.sparkleFilled;
-				if (this.state.actions.validActions.length === 1) {
-					autoRun = true;
-				}
-			} else if (this.state.actions.hasAutoFix) {
-				if (this.state.actions.hasAIFix) {
-					icon = Codicon.lightbulbSparkleAutofix;
->>>>>>> 7bf0f1c2
 				} else {
 					this.title = nls.localize('codeActionTriggerAiAction', "Trigger AI Action");
 				}
-<<<<<<< HEAD
-			} else {
-				updateLightbulbTitle();
+				autoRun = true;
 			}
 		} else if (this.state.actions.hasAutoFix) {
 			if (this.state.actions.hasAIFix) {
 				icon = Codicon.lightbulbSparkleAutofix;
 			} else {
 				icon = Codicon.lightbulbAutofix;
-=======
-			} else if (this.state.actions.hasAIFix) {
-				icon = Codicon.lightbulbSparkle;
-			} else {
-				icon = Codicon.lightBulb;
-			}
-		} else {
-			if (this.state.actions.hasAutoFix) {
-				icon = Codicon.lightbulbAutofix;
-			} else {
-				icon = Codicon.lightBulb;
->>>>>>> 7bf0f1c2
-			}
-			updateAutoFixLightbulbTitle();
+			}
 		} else if (this.state.actions.hasAIFix) {
 			icon = Codicon.lightbulbSparkle;
-			updateLightbulbTitle();
 		} else {
 			icon = Codicon.lightBulb;
-			updateLightbulbTitle();
 		}
 		this._updateLightbulbTitle(this.state.actions.hasAutoFix, autoRun);
 		this._iconClasses = ThemeIcon.asClassNameArray(icon);
