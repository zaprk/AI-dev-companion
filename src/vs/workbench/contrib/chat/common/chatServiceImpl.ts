--- conflicted
+++ resolved
@@ -169,11 +169,8 @@
 		@IConfigurationService private readonly configurationService: IConfigurationService,
 		@IChatTransferService private readonly chatTransferService: IChatTransferService,
 		@ILanguageModelsService private readonly languageModelsService: ILanguageModelsService,
-<<<<<<< HEAD
 		@IChatSessionsService private readonly chatSessionService: IChatSessionsService,
-=======
 		@IMcpService private readonly mcpService: IMcpService,
->>>>>>> ffc7b0c2
 	) {
 		super();
 
