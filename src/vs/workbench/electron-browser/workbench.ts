--- conflicted
+++ resolved
@@ -296,94 +296,6 @@
 		}).appendTo(this.workbenchContainer);
 	}
 
-<<<<<<< HEAD
-=======
-	private restoreParts(): TPromise<IWorkbenchStartedInfo> {
-		const restorePromises: TPromise<any>[] = [];
-
-		// Restore Editors
-		perf.mark('willRestoreEditors');
-		const restoredEditors: string[] = [];
-		restorePromises.push(this.resolveEditorsToOpen().then(inputs => {
-			let editorOpenPromise: TPromise<IEditor[]>;
-			if (inputs.length) {
-				editorOpenPromise = this.editorService.openEditors(inputs.map(input => { return { input, position: EditorPosition.ONE }; }));
-			} else {
-				editorOpenPromise = this.editorPart.restoreEditors();
-			}
-
-			return editorOpenPromise.then(editors => {
-				this.handleEditorBackground(); // make sure we show the proper background in the editor area
-
-				perf.mark('didRestoreEditors');
-
-				for (const editor of editors) {
-					if (editor) {
-						if (editor.input) {
-							restoredEditors.push(editor.input.getName());
-						} else {
-							restoredEditors.push(`other:${editor.getId()}`);
-						}
-					}
-				}
-			});
-		}));
-
-		// Restore Sidebar
-		let viewletIdToRestore: string;
-		if (!this.sideBarHidden) {
-			this.sideBarVisibleContext.set(true);
-
-			if (this.shouldRestoreLastOpenedViewlet()) {
-				viewletIdToRestore = this.storageService.get(SidebarPart.activeViewletSettingsKey, StorageScope.WORKSPACE);
-			}
-
-			if (!viewletIdToRestore) {
-				viewletIdToRestore = this.viewletService.getDefaultViewletId();
-			}
-
-			perf.mark('willRestoreViewlet');
-			restorePromises.push(this.viewletService.openViewlet(viewletIdToRestore).then(() => {
-				perf.mark('didRestoreViewlet');
-			}));
-		}
-
-		// Restore Panel
-		const panelRegistry = Registry.as<PanelRegistry>(PanelExtensions.Panels);
-		const panelId = this.storageService.get(PanelPart.activePanelSettingsKey, StorageScope.WORKSPACE, panelRegistry.getDefaultPanelId());
-		if (!this.panelHidden && !!panelId) {
-			restorePromises.push(this.panelPart.openPanel(panelId, false));
-		}
-
-		// Restore Zen Mode if active
-		if (this.storageService.getBoolean(Workbench.zenModeActiveStorageKey, StorageScope.WORKSPACE, false)) {
-			this.toggleZenMode(true);
-		}
-
-		// Restore Forced Editor Center Mode
-		if (this.storageService.getBoolean(Workbench.centeredEditorLayoutActiveStorageKey, StorageScope.WORKSPACE, false)) {
-			this.centeredEditorLayoutActive = true;
-		}
-
-		const onRestored = (error?: Error): IWorkbenchStartedInfo => {
-			this.workbenchCreated = true;
-
-			if (error) {
-				errors.onUnexpectedError(error);
-			}
-
-			return {
-				customKeybindingsCount: this.keybindingService.customKeybindingsCount(),
-				pinnedViewlets: this.activitybarPart.getPinned(),
-				restoredViewlet: viewletIdToRestore,
-				restoredEditors
-			};
-		};
-
-		return TPromise.join(restorePromises).then(() => onRestored(), error => onRestored(error));
-	}
-
->>>>>>> 53e1f282
 	private createGlobalActions(): void {
 		const isDeveloping = !this.environmentService.isBuilt || this.environmentService.isExtensionDevelopment;
 
@@ -765,7 +677,7 @@
 		}
 
 		// Restore Forced Editor Center Mode
-		if (this.storageService.getBoolean(Workbench.centeredEditorLayoutActiveStorageKey, StorageScope.GLOBAL, false)) {
+		if (this.storageService.getBoolean(Workbench.centeredEditorLayoutActiveStorageKey, StorageScope.WORKSPACE, false)) {
 			this.centeredEditorLayoutActive = true;
 		}
 
