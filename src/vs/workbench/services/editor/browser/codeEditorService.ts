--- conflicted
+++ resolved
@@ -23,23 +23,16 @@
 	}
 
 	getActiveCodeEditor(): ICodeEditor | null {
-<<<<<<< HEAD
-
-		const activeTextEditorWidget = this.editorService.activeTextEditorWidget;
-		if (isCodeEditor(activeTextEditorWidget)) {
-			return activeTextEditorWidget;
-=======
 		const activeTextEditorControl = this.editorService.activeTextEditorControl;
 		if (isCodeEditor(activeTextEditorControl)) {
 			return activeTextEditorControl;
->>>>>>> 4a9931ec
 		}
 
 		if (isDiffEditor(activeTextEditorControl)) {
 			return activeTextEditorControl.getModifiedEditor();
 		}
 
-		const { activeControl } = this.editorService;
+		const activeControl = this.editorService.activeEditorPane?.getControl();
 		if (ICompositeCodeEditor.is(activeControl) && isCodeEditor(activeControl.activeCodeEditor)) {
 			return activeControl.activeCodeEditor;
 		}
@@ -47,11 +40,7 @@
 		return null;
 	}
 
-<<<<<<< HEAD
-	async openCodeEditor(input: IResourceInput, source: ICodeEditor | null, sideBySide?: boolean): Promise<ICodeEditor | null> {
-=======
-	openCodeEditor(input: IResourceEditorInput, source: ICodeEditor | null, sideBySide?: boolean): Promise<ICodeEditor | null> {
->>>>>>> 4a9931ec
+	async openCodeEditor(input: IResourceEditorInput, source: ICodeEditor | null, sideBySide?: boolean): Promise<ICodeEditor | null> {
 
 		// Special case: If the active editor is a diff editor and the request to open originates and
 		// targets the modified side of it, we just apply the request there to prevent opening the modified
@@ -75,7 +64,7 @@
 		}
 
 		// CompositeCodeEditor
-		const control = this.editorService.activeControl?.getControl();
+		const control = this.editorService.activeEditorPane?.getControl();
 		if (ICompositeCodeEditor.is(control)) {
 			const editor = control.activate(input);
 			if (isCodeEditor(editor)) {
